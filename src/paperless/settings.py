import json
import math
import multiprocessing
import os
import re

from dotenv import load_dotenv

from django.utils.translation import gettext_lazy as _

# Tap paperless.conf if it's available
if os.path.exists("../paperless.conf"):
    load_dotenv("../paperless.conf")
elif os.path.exists("/etc/paperless.conf"):
    load_dotenv("/etc/paperless.conf")
elif os.path.exists("/usr/local/etc/paperless.conf"):
    load_dotenv("/usr/local/etc/paperless.conf")

# There are multiple levels of concurrency in paperless:
#  - Multiple consumers may be run in parallel.
#  - Each consumer may process multiple pages in parallel.
#  - Each Tesseract OCR run may spawn multiple threads to process a single page
#    slightly faster.
# The performance gains from having tesseract use multiple threads are minimal.
# However, when multiple pages are processed in parallel, the total number of
# OCR threads may exceed the number of available cpu cores, which will
# dramatically slow down the consumption process. This settings limits each
# Tesseract process to one thread.
os.environ['OMP_THREAD_LIMIT'] = "1"


def __get_boolean(key, default="NO"):
    """
    Return a boolean value based on whatever the user has supplied in the
    environment based on whether the value "looks like" it's True or not.
    """
    return bool(os.getenv(key, default).lower() in ("yes", "y", "1", "t", "true"))


# NEVER RUN WITH DEBUG IN PRODUCTION.
DEBUG = __get_boolean("PAPERLESS_DEBUG", "NO")


###############################################################################
# Directories                                                                 #
###############################################################################

BASE_DIR = os.path.dirname(os.path.dirname(os.path.abspath(__file__)))

STATIC_ROOT = os.getenv("PAPERLESS_STATICDIR", os.path.join(BASE_DIR, "..", "static"))

MEDIA_ROOT = os.getenv('PAPERLESS_MEDIA_ROOT', os.path.join(BASE_DIR, "..", "media"))
ORIGINALS_DIR = os.path.join(MEDIA_ROOT, "documents", "originals")
ARCHIVE_DIR = os.path.join(MEDIA_ROOT, "documents", "archive")
THUMBNAIL_DIR = os.path.join(MEDIA_ROOT, "documents", "thumbnails")

DATA_DIR = os.getenv('PAPERLESS_DATA_DIR', os.path.join(BASE_DIR, "..", "data"))

# Lock file for synchronizing changes to the MEDIA directory across multiple
# threads.
MEDIA_LOCK = os.path.join(MEDIA_ROOT, "media.lock")
INDEX_DIR = os.path.join(DATA_DIR, "index")
MODEL_FILE = os.path.join(DATA_DIR, "classification_model.pickle")

CONSUMPTION_DIR = os.getenv("PAPERLESS_CONSUMPTION_DIR", os.path.join(BASE_DIR, "..", "consume"))

# This will be created if it doesn't exist
SCRATCH_DIR = os.getenv("PAPERLESS_SCRATCH_DIR", "/tmp/paperless")

###############################################################################
# Application Definition                                                      #
###############################################################################

env_apps = os.getenv("PAPERLESS_APPS").split(",") if os.getenv("PAPERLESS_APPS") else []

INSTALLED_APPS = [
    "whitenoise.runserver_nostatic",

    "django.contrib.auth",
    "django.contrib.contenttypes",
    "django.contrib.sessions",
    "django.contrib.messages",
    "django.contrib.staticfiles",

    "corsheaders",
    "django_extensions",

    "paperless",
    "documents.apps.DocumentsConfig",
    "paperless_tesseract.apps.PaperlessTesseractConfig",
    "paperless_text.apps.PaperlessTextConfig",
    "paperless_tika.apps.PaperlessTikaConfig",
    "paperless_mail.apps.PaperlessMailConfig",

    "django.contrib.admin",

    "rest_framework",
    "rest_framework.authtoken",
    "django_filters",

    "django_q",

<<<<<<< HEAD
    "channels",

]
=======
] + env_apps
>>>>>>> 7587150f

REST_FRAMEWORK = {
    'DEFAULT_AUTHENTICATION_CLASSES': [
        'rest_framework.authentication.BasicAuthentication',
        'rest_framework.authentication.SessionAuthentication',
        'rest_framework.authentication.TokenAuthentication'
    ]
}

if DEBUG:
    REST_FRAMEWORK['DEFAULT_AUTHENTICATION_CLASSES'].append(
        'paperless.auth.AngularApiAuthenticationOverride'
    )

MIDDLEWARE = [
    'django.middleware.security.SecurityMiddleware',
    'whitenoise.middleware.WhiteNoiseMiddleware',
    'django.contrib.sessions.middleware.SessionMiddleware',
    'corsheaders.middleware.CorsMiddleware',
    'django.middleware.locale.LocaleMiddleware',
    'django.middleware.common.CommonMiddleware',
    'django.middleware.csrf.CsrfViewMiddleware',
    'django.contrib.auth.middleware.AuthenticationMiddleware',
    'django.contrib.messages.middleware.MessageMiddleware',
    'django.middleware.clickjacking.XFrameOptionsMiddleware',
]

ROOT_URLCONF = 'paperless.urls'

FORCE_SCRIPT_NAME = os.getenv("PAPERLESS_FORCE_SCRIPT_NAME")

WSGI_APPLICATION = 'paperless.wsgi.application'
ASGI_APPLICATION = "paperless.asgi.application"

STATIC_URL = os.getenv("PAPERLESS_STATIC_URL", "/static/")

# what is this used for?
TEMPLATES = [
    {
        'BACKEND': 'django.template.backends.django.DjangoTemplates',
        'DIRS': [],
        'APP_DIRS': True,
        'OPTIONS': {
            'context_processors': [
                'django.template.context_processors.debug',
                'django.template.context_processors.request',
                'django.contrib.auth.context_processors.auth',
                'django.contrib.messages.context_processors.messages',
            ],
        },
    },
]

CHANNEL_LAYERS = {
    "default": {
        "BACKEND": "channels_redis.core.RedisChannelLayer",
        "CONFIG": {
            "hosts": ["redis://localhost:6379"],
        },
    },
}

###############################################################################
# Security                                                                    #
###############################################################################

AUTO_LOGIN_USERNAME = os.getenv("PAPERLESS_AUTO_LOGIN_USERNAME")

if AUTO_LOGIN_USERNAME:
    _index = MIDDLEWARE.index('django.contrib.auth.middleware.AuthenticationMiddleware')
    # This overrides everything the auth middleware is doing but still allows
    # regular login in case the provided user does not exist.
    MIDDLEWARE.insert(_index+1, 'paperless.auth.AutoLoginMiddleware')


# We allow CORS from localhost:8080
CORS_ALLOWED_ORIGINS = tuple(os.getenv("PAPERLESS_CORS_ALLOWED_HOSTS", "http://localhost:8000").split(","))

if DEBUG:
    # Allow access from the angular development server during debugging
    CORS_ALLOWED_ORIGINS += ('http://localhost:4200',)

# The secret key has a default that should be fine so long as you're hosting
# Paperless on a closed network.  However, if you're putting this anywhere
# public, you should change the key to something unique and verbose.
SECRET_KEY = os.getenv(
    "PAPERLESS_SECRET_KEY",
    "e11fl1oa-*ytql8p)(06fbj4ukrlo+n7k&q5+$1md7i+mge=ee"
)

_allowed_hosts = os.getenv("PAPERLESS_ALLOWED_HOSTS")
if _allowed_hosts:
    ALLOWED_HOSTS = _allowed_hosts.split(",")
else:
    ALLOWED_HOSTS = ["*"]

AUTH_PASSWORD_VALIDATORS = [
    {
        'NAME': 'django.contrib.auth.password_validation.UserAttributeSimilarityValidator',
    },
    {
        'NAME': 'django.contrib.auth.password_validation.MinimumLengthValidator',
    },
    {
        'NAME': 'django.contrib.auth.password_validation.CommonPasswordValidator',
    },
    {
        'NAME': 'django.contrib.auth.password_validation.NumericPasswordValidator',
    },
]

# Disable Django's artificial limit on the number of form fields to submit at
# once. This is a protection against overloading the server, but since this is
# a self-hosted sort of gig, the benefits of being able to mass-delete a tonne
# of log entries outweight the benefits of such a safeguard.

DATA_UPLOAD_MAX_NUMBER_FIELDS = None

COOKIE_PREFIX = os.getenv("PAPERLESS_COOKIE_PREFIX", "")

CSRF_COOKIE_NAME = f"{COOKIE_PREFIX}csrftoken"
SESSION_COOKIE_NAME = f"{COOKIE_PREFIX}sessionid"
LANGUAGE_COOKIE_NAME = f"{COOKIE_PREFIX}django_language"

###############################################################################
# Database                                                                    #
###############################################################################

DATABASES = {
    "default": {
        "ENGINE": "django.db.backends.sqlite3",
        "NAME": os.path.join(
            DATA_DIR,
            "db.sqlite3"
        )
    }
}

if os.getenv("PAPERLESS_DBHOST"):
    # Have sqlite available as a second option for management commands
    # This is important when migrating to/from sqlite
    DATABASES['sqlite'] = DATABASES['default'].copy()

    DATABASES["default"] = {
        "ENGINE": "django.db.backends.postgresql_psycopg2",
        "HOST": os.getenv("PAPERLESS_DBHOST"),
        "NAME": os.getenv("PAPERLESS_DBNAME", "paperless"),
        "USER": os.getenv("PAPERLESS_DBUSER", "paperless"),
        "PASSWORD": os.getenv("PAPERLESS_DBPASS", "paperless"),
    }
    if os.getenv("PAPERLESS_DBPORT"):
        DATABASES["default"]["PORT"] = os.getenv("PAPERLESS_DBPORT")

###############################################################################
# Internationalization                                                        #
###############################################################################

LANGUAGE_CODE = 'en-us'

LANGUAGES = [
    ("en-us", _("English")),
    ("de", _("German")),
    ("nl-nl", _("Dutch")),
    ("fr", _("French"))
]

LOCALE_PATHS = [
    os.path.join(BASE_DIR, "locale")
]

TIME_ZONE = os.getenv("PAPERLESS_TIME_ZONE", "UTC")

USE_I18N = True

USE_L10N = True

USE_TZ = True

###############################################################################
# Logging                                                                     #
###############################################################################

DISABLE_DBHANDLER = __get_boolean("PAPERLESS_DISABLE_DBHANDLER")

LOGGING = {
    "version": 1,
    "disable_existing_loggers": False,
    'formatters': {
        'verbose': {
            'format': '{levelname} {asctime} {module} {message}',
            'style': '{',
        },
        'simple': {
            'format': '{levelname} {message}',
            'style': '{',
        },
    },
    "handlers": {
        "db": {
            "level": "DEBUG",
            "class": "documents.loggers.PaperlessHandler",
        },
        "console": {
            "level": "INFO",
            "class": "logging.StreamHandler",
            "formatter": "verbose",
        }
    },
    "root": {
        "handlers": ["console"],
        "level": "DEBUG",
    },
    "loggers": {
        "documents": {
            "handlers": ["db"],
            "propagate": True,
        },
        "paperless_mail": {
            "handlers": ["db"],
            "propagate": True,
        },
        "paperless_tesseract": {
            "handlers": ["db"],
            "propagate": True,
        },
    },
}

###############################################################################
# Task queue                                                                  #
###############################################################################


# Sensible defaults for multitasking:
# use a fair balance between worker processes and threads epr worker so that
# both consuming many documents in parallel and consuming large documents is
# reasonably fast.
# Favors threads per worker on smaller systems and never exceeds cpu_count()
# in total.

def default_task_workers():
    try:
        return max(
            math.floor(math.sqrt(multiprocessing.cpu_count())),
            1
        )
    except NotImplementedError:
        return 1


TASK_WORKERS = int(os.getenv("PAPERLESS_TASK_WORKERS", default_task_workers()))

Q_CLUSTER = {
    'name': 'paperless',
    'catch_up': False,
    'workers': TASK_WORKERS,
    'redis': os.getenv("PAPERLESS_REDIS", "redis://localhost:6379")
}


def default_threads_per_worker():
    try:
        return max(
            math.floor(multiprocessing.cpu_count() / TASK_WORKERS),
            1
        )
    except NotImplementedError:
        return 1


THREADS_PER_WORKER = os.getenv("PAPERLESS_THREADS_PER_WORKER", default_threads_per_worker())

###############################################################################
# Paperless Specific Settings                                                 #
###############################################################################

CONSUMER_POLLING = int(os.getenv("PAPERLESS_CONSUMER_POLLING", 0))

CONSUMER_DELETE_DUPLICATES = __get_boolean("PAPERLESS_CONSUMER_DELETE_DUPLICATES")

CONSUMER_RECURSIVE = __get_boolean("PAPERLESS_CONSUMER_RECURSIVE")

CONSUMER_SUBDIRS_AS_TAGS = __get_boolean("PAPERLESS_CONSUMER_SUBDIRS_AS_TAGS")

OPTIMIZE_THUMBNAILS = __get_boolean("PAPERLESS_OPTIMIZE_THUMBNAILS", "true")

OCR_PAGES = int(os.getenv('PAPERLESS_OCR_PAGES', 0))

# The default language that tesseract will attempt to use when parsing
# documents.  It should be a 3-letter language code consistent with ISO 639.
OCR_LANGUAGE = os.getenv("PAPERLESS_OCR_LANGUAGE", "eng")

# OCRmyPDF --output-type options are available.
# TODO: validate this setting.
OCR_OUTPUT_TYPE = os.getenv("PAPERLESS_OCR_OUTPUT_TYPE", "pdfa")

# skip. redo, force
# TODO: validate this.
OCR_MODE = os.getenv("PAPERLESS_OCR_MODE", "skip")

OCR_IMAGE_DPI = os.getenv("PAPERLESS_OCR_IMAGE_DPI")

OCR_USER_ARGS = os.getenv("PAPERLESS_OCR_USER_ARGS", "{}")

# GNUPG needs a home directory for some reason
GNUPG_HOME = os.getenv("HOME", "/tmp")

# Convert is part of the ImageMagick package
CONVERT_BINARY = os.getenv("PAPERLESS_CONVERT_BINARY", "convert")
CONVERT_TMPDIR = os.getenv("PAPERLESS_CONVERT_TMPDIR")
CONVERT_MEMORY_LIMIT = os.getenv("PAPERLESS_CONVERT_MEMORY_LIMIT")

GS_BINARY = os.getenv("PAPERLESS_GS_BINARY", "gs")

OPTIPNG_BINARY = os.getenv("PAPERLESS_OPTIPNG_BINARY", "optipng")


# Pre-2.x versions of Paperless stored your documents locally with GPG
# encryption, but that is no longer the default.  This behaviour is still
# available, but it must be explicitly enabled by setting
# `PAPERLESS_PASSPHRASE` in your environment or config file.  The default is to
# store these files unencrypted.
#
# Translation:
# * If you're a new user, you can safely ignore this setting.
# * If you're upgrading from 1.x, this must be set, OR you can run
#   `./manage.py change_storage_type gpg unencrypted` to decrypt your files,
#   after which you can unset this value.
PASSPHRASE = os.getenv("PAPERLESS_PASSPHRASE")

# Trigger a script after every successful document consumption?
PRE_CONSUME_SCRIPT = os.getenv("PAPERLESS_PRE_CONSUME_SCRIPT")
POST_CONSUME_SCRIPT = os.getenv("PAPERLESS_POST_CONSUME_SCRIPT")

# Specify the default date order (for autodetected dates)
DATE_ORDER = os.getenv("PAPERLESS_DATE_ORDER", "DMY")
FILENAME_DATE_ORDER = os.getenv("PAPERLESS_FILENAME_DATE_ORDER")

# Transformations applied before filename parsing
FILENAME_PARSE_TRANSFORMS = []
for t in json.loads(os.getenv("PAPERLESS_FILENAME_PARSE_TRANSFORMS", "[]")):
    FILENAME_PARSE_TRANSFORMS.append((re.compile(t["pattern"]), t["repl"]))

# TODO: this should not have a prefix.
# Specify the filename format for out files
PAPERLESS_FILENAME_FORMAT = os.getenv("PAPERLESS_FILENAME_FORMAT")

THUMBNAIL_FONT_NAME = os.getenv("PAPERLESS_THUMBNAIL_FONT_NAME", "/usr/share/fonts/liberation/LiberationSerif-Regular.ttf")

# Tika settings
PAPERLESS_TIKA_ENABLED = __get_boolean("PAPERLESS_TIKA_ENABLED", "NO")
PAPERLESS_TIKA_ENDPOINT = os.getenv("PAPERLESS_TIKA_ENDPOINT", "http://localhost:9998")
PAPERLESS_TIKA_GOTENBERG_ENDPOINT = os.getenv(
    "PAPERLESS_TIKA_GOTENBERG_ENDPOINT", "http://localhost:3000"
)<|MERGE_RESOLUTION|>--- conflicted
+++ resolved
@@ -100,13 +100,9 @@
 
     "django_q",
 
-<<<<<<< HEAD
     "channels",
 
-]
-=======
 ] + env_apps
->>>>>>> 7587150f
 
 REST_FRAMEWORK = {
     'DEFAULT_AUTHENTICATION_CLASSES': [
