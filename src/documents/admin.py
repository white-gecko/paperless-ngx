from datetime import datetime, timedelta

from django.conf import settings
from django.contrib import admin, messages
from django.contrib.admin.templatetags.admin_urls import add_preserved_filters
from django.contrib.auth.models import User, Group
<<<<<<< HEAD
from django.http import HttpResponseRedirect
from django.urls import reverse
=======
try:
    from django.core.urlresolvers import reverse
except ImportError:
    from django.urls import reverse
>>>>>>> c765ef5e
from django.templatetags.static import static
from django.utils.html import format_html
from django.utils.http import urlquote
from django.utils.safestring import mark_safe
<<<<<<< HEAD
from django.db import models
=======
from django.utils.html import format_html, format_html_join
>>>>>>> c765ef5e

from documents.actions import add_tag_to_selected, remove_tag_from_selected, set_correspondent_on_selected, \
    remove_correspondent_from_selected, set_document_type_on_selected, remove_document_type_from_selected
from .models import Correspondent, Tag, Document, Log, DocumentType


class FinancialYearFilter(admin.SimpleListFilter):

    title = "Financial Year"
    parameter_name = "fy"
    _fy_wraps = None

    def _fy_start(self, year):
        """Return date of the start of financial year for the given year."""
        fy_start = "{}-{}".format(str(year), settings.FY_START)
        return datetime.strptime(fy_start, "%Y-%m-%d").date()

    def _fy_end(self, year):
        """Return date of the end of financial year for the given year."""
        fy_end = "{}-{}".format(str(year), settings.FY_END)
        return datetime.strptime(fy_end, "%Y-%m-%d").date()

    def _fy_does_wrap(self):
        """Return whether the financial year spans across two years."""
        if self._fy_wraps is None:
            start = "{}".format(settings.FY_START)
            start = datetime.strptime(start, "%m-%d").date()
            end = "{}".format(settings.FY_END)
            end = datetime.strptime(end, "%m-%d").date()
            self._fy_wraps = end < start

        return self._fy_wraps

    def _determine_fy(self, date):
        """Return a (query, display) financial year tuple of the given date."""
        if self._fy_does_wrap():
            fy_start = self._fy_start(date.year)

            if date.date() >= fy_start:
                query = "{}-{}".format(date.year, date.year + 1)
            else:
                query = "{}-{}".format(date.year - 1, date.year)

            # To keep it simple we use the same string for both
            # query parameter and the display.
            return (query, query)

        else:
            query = "{0}-{0}".format(date.year)
            display = "{}".format(date.year)
            return (query, display)

    def lookups(self, request, model_admin):
        if not settings.FY_START or not settings.FY_END:
            return None

        r = []
        for document in Document.objects.all():
            r.append(self._determine_fy(document.created))

        return sorted(set(r), key=lambda x: x[0], reverse=True)

    def queryset(self, request, queryset):
        if not self.value() or not settings.FY_START or not settings.FY_END:
            return None

        start, end = self.value().split("-")
        return queryset.filter(created__gte=self._fy_start(start),
                               created__lte=self._fy_end(end))


class RecentCorrespondentFilter(admin.RelatedFieldListFilter):

    def __init__(self, *args, **kwargs):
        super().__init__(*args, **kwargs)
        self.title = "correspondent (recent)"

    def field_choices(self, field, request, model_admin):
        lookups = []
        date_limit = datetime.now() - timedelta(days=365*settings.PAPERLESS_RECENT_CORRESPONDENT_YEARS)
        for c in Correspondent.objects.filter(documents__created__gte = date_limit).distinct():
            lookups.append( (c.id, c.name) )
        return lookups


class CommonAdmin(admin.ModelAdmin):
    list_per_page = settings.PAPERLESS_LIST_PER_PAGE


class CorrespondentAdmin(CommonAdmin):

    list_display = ("name", "match", "matching_algorithm", "document_count", "last_correspondence")
    list_filter = ("matching_algorithm",)
    list_editable = ("match", "matching_algorithm")

    def save_model(self, request, obj, form, change):
        super().save_model(request, obj, form, change)

        for document in Document.objects.filter(correspondent__isnull=True).exclude(tags__is_archived_tag=True):
            if obj.matches(document.content):
                document.correspondent = obj
                document.save(update_fields=("correspondent",))

    def get_queryset(self, request):
        qs = super(CorrespondentAdmin, self).get_queryset(request)
        qs = qs.annotate(document_count=models.Count("documents"), last_correspondence=models.Max("documents__created"))
        return qs

    def document_count(self, obj):
        return obj.document_count
    document_count.admin_order_field = "document_count"

    def last_correspondence(self, obj):
        return obj.last_correspondence
    last_correspondence.admin_order_field = "last_correspondence"


class TagAdmin(CommonAdmin):

    list_display = ("name", "colour", "match", "matching_algorithm",
                    "document_count")
    list_filter = ("colour", "matching_algorithm")
    list_editable = ("colour", "match", "matching_algorithm")

    def save_model(self, request, obj, form, change):
        super().save_model(request, obj, form, change)

        for document in Document.objects.all().exclude(tags__is_archived_tag=True):
            if obj.matches(document.content):
                document.tags.add(obj)

    def get_queryset(self, request):
        qs = super(TagAdmin, self).get_queryset(request)
        qs = qs.annotate(document_count=models.Count("documents"))
        return qs

    def document_count(self, obj):
        return obj.document_count
    document_count.admin_order_field = "document_count"


class DocumentTypeAdmin(CommonAdmin):

    list_display = ("name", "match", "matching_algorithm", "document_count")
    list_filter = ("matching_algorithm",)
    list_editable = ("match", "matching_algorithm")

    def save_model(self, request, obj, form, change):
        super().save_model(request, obj, form, change)

        for document in Document.objects.filter(document_type__isnull=True).exclude(tags__is_archived_tag=True):
            if obj.matches(document.content):
                document.document_type = obj
                document.save(update_fields=("document_type",))

    def get_queryset(self, request):
        qs = super(DocumentTypeAdmin, self).get_queryset(request)
        qs = qs.annotate(document_count=models.Count("documents"))
        return qs

    def document_count(self, obj):
        return obj.document_count
    document_count.admin_order_field = "document_count"

class DocumentAdmin(CommonAdmin):

    class Media:
        css = {
            "all": ("paperless.css",)

        }

    search_fields = ("correspondent__name", "title", "content", "tags__name")
    readonly_fields = ("added",)
    list_display = ("title", "created", "added", "thumbnail", "correspondent",
<<<<<<< HEAD
                    "tags_", "archive_serial_number", "document_type")
    list_filter = ("document_type", "tags", ('correspondent', RecentCorrespondentFilter), "correspondent", FinancialYearFilter)
=======
                    "tags_")
    list_filter = ("tags", "correspondent", FinancialYearFilter,
                   MonthListFilter)
    filter_horizontal = ("tags",)
>>>>>>> c765ef5e

    ordering = ["-created", "correspondent"]

    actions = [add_tag_to_selected, remove_tag_from_selected, set_correspondent_on_selected, remove_correspondent_from_selected, set_document_type_on_selected, remove_document_type_from_selected]

    date_hierarchy = 'created'

    document_queue = None

    def has_add_permission(self, request):
        return False

    def created_(self, obj):
        return obj.created.date().strftime("%Y-%m-%d")
    created_.short_description = "Created"

    def changelist_view(self, request, extra_context=None):
        response = super().changelist_view(request, extra_context)

        if request.method == 'GET':
            cl = self.get_changelist_instance(request)
            self.document_queue = [doc.id for doc in cl.queryset]

        return response

    def change_view(self, request, object_id=None, form_url='', extra_context=None):
        extra_context = extra_context or {}
        doc = Document.objects.get(id=object_id)
        extra_context['download_url'] = doc.download_url
        extra_context['file_type'] = doc.file_type
        if self.document_queue:
            #There is a queue of documents
            current_index = self.document_queue.index(int(object_id))
            if current_index < len(self.document_queue) - 1:
                #... and there are still documents in the queue
                next_object = self.document_queue[current_index + 1]
                extra_context['next_object'] = next_object
        return super(DocumentAdmin, self).change_view(
            request, object_id, form_url, extra_context=extra_context,
        )

    def response_change(self, request, obj):

        # This is mostly copied from ModelAdmin.response_change()
        opts = self.model._meta
        preserved_filters = self.get_preserved_filters(request)

        msg_dict = {
            'name': opts.verbose_name,
            'obj': format_html('<a href="{}">{}</a>', urlquote(request.path), obj),
        }
        if "_saveandeditnext" in request.POST:
            msg = format_html(
                'The {name} "{obj}" was changed successfully. Editing next object.',
                **msg_dict
            )
            self.message_user(request, msg, messages.SUCCESS)
            redirect_url = reverse('admin:%s_%s_change' %
                                   (opts.app_label, opts.model_name),
                                   args=(request.POST['_next_object'],),
                                   current_app=self.admin_site.name)
            redirect_url = add_preserved_filters({'preserved_filters': preserved_filters, 'opts': opts}, redirect_url)
            response = HttpResponseRedirect(redirect_url)
        else:
            response = super().response_change(request, obj)

        return response

    @mark_safe
    def thumbnail(self, obj):
        return self._html_tag(
            "a",
            self._html_tag(
                "img",
                src=reverse("fetch", kwargs={"kind": "thumb", "pk": obj.pk}),
                width=180,
                alt="Thumbnail of {}".format(obj.file_name),
                title=obj.file_name
            ),
            href=obj.download_url
        )

    @mark_safe
    def tags_(self, obj):
        r = ""
        for tag in obj.tags.all():
            colour = tag.get_colour_display()
            r += self._html_tag(
                "a",
                tag.slug,
                **{
                    "class": "tag",
                    "style": "background-color: {};".format(colour),
                    "href": "{}?tags__id__exact={}".format(
                        reverse("admin:documents_document_changelist"),
                        tag.pk
                    )
                }
            )
        return r

    @mark_safe
    def document(self, obj):
        # TODO: is this method even used anymore?
        return self._html_tag(
            "a",
            self._html_tag(
                "img",
                src=static("documents/img/{}.png".format(obj.file_type)),
                width=22,
                height=22,
                alt=obj.file_type,
                title=obj.file_name
            ),
            href=obj.download_url
        )

    @staticmethod
    def _html_tag(kind, inside=None, **kwargs):
        attributes = format_html_join(' ', '{}="{}"', kwargs.items())

        if inside is not None:
            return format_html("<{kind} {attributes}>{inside}</{kind}>",
                               kind=kind, attributes=attributes, inside=inside)

        return format_html("<{} {}/>", kind, attributes)


class LogAdmin(CommonAdmin):

    list_display = ("created", "message", "level",)
    list_filter = ("level", "created",)


admin.site.register(Correspondent, CorrespondentAdmin)
admin.site.register(Tag, TagAdmin)
admin.site.register(DocumentType, DocumentTypeAdmin)
admin.site.register(Document, DocumentAdmin)
admin.site.register(Log, LogAdmin)


# Unless we implement multi-user, these default registrations don't make sense.
admin.site.unregister(Group)
admin.site.unregister(User)<|MERGE_RESOLUTION|>--- conflicted
+++ resolved
@@ -4,24 +4,15 @@
 from django.contrib import admin, messages
 from django.contrib.admin.templatetags.admin_urls import add_preserved_filters
 from django.contrib.auth.models import User, Group
-<<<<<<< HEAD
-from django.http import HttpResponseRedirect
-from django.urls import reverse
-=======
 try:
     from django.core.urlresolvers import reverse
 except ImportError:
     from django.urls import reverse
->>>>>>> c765ef5e
 from django.templatetags.static import static
 from django.utils.html import format_html
 from django.utils.http import urlquote
 from django.utils.safestring import mark_safe
-<<<<<<< HEAD
 from django.db import models
-=======
-from django.utils.html import format_html, format_html_join
->>>>>>> c765ef5e
 
 from documents.actions import add_tag_to_selected, remove_tag_from_selected, set_correspondent_on_selected, \
     remove_correspondent_from_selected, set_document_type_on_selected, remove_document_type_from_selected
@@ -197,15 +188,10 @@
     search_fields = ("correspondent__name", "title", "content", "tags__name")
     readonly_fields = ("added",)
     list_display = ("title", "created", "added", "thumbnail", "correspondent",
-<<<<<<< HEAD
                     "tags_", "archive_serial_number", "document_type")
     list_filter = ("document_type", "tags", ('correspondent', RecentCorrespondentFilter), "correspondent", FinancialYearFilter)
-=======
-                    "tags_")
-    list_filter = ("tags", "correspondent", FinancialYearFilter,
-                   MonthListFilter)
+
     filter_horizontal = ("tags",)
->>>>>>> c765ef5e
 
     ordering = ["-created", "correspondent"]
 
