--- conflicted
+++ resolved
@@ -10,10 +10,7 @@
 
 STORAGE_TYPE_UNENCRYPTED = "unencrypted"
 STORAGE_TYPE_GPG = "gpg"
-<<<<<<< HEAD
-=======
 
->>>>>>> c6b9e2b5
 
 def source_path(self):
     if self.filename:
