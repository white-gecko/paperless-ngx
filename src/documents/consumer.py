--- conflicted
+++ resolved
@@ -281,11 +281,8 @@
         override_tag_ids=None,
         task_id=None,
         override_created=None,
-<<<<<<< HEAD
+        override_asn=None,
         override_owner_id=None,
-=======
-        override_asn=None,
->>>>>>> 64eabbe8
     ) -> Document:
         """
         Return the document object if it was successfully created.
@@ -299,11 +296,8 @@
         self.override_tag_ids = override_tag_ids
         self.task_id = task_id or str(uuid.uuid4())
         self.override_created = override_created
-<<<<<<< HEAD
+        self.override_asn = override_asn
         self.override_owner_id = override_owner_id
-=======
-        self.override_asn = override_asn
->>>>>>> 64eabbe8
 
         self._send_progress(0, 100, "STARTING", MESSAGE_NEW_FILE)
 
@@ -563,15 +557,13 @@
             for tag_id in self.override_tag_ids:
                 document.tags.add(Tag.objects.get(pk=tag_id))
 
-<<<<<<< HEAD
+        if self.override_asn:
+            document.archive_serial_number = self.override_asn
+
         if self.override_owner_id:
             document.owner = User.objects.get(
                 pk=self.override_owner_id,
             )
-=======
-        if self.override_asn:
-            document.archive_serial_number = self.override_asn
->>>>>>> 64eabbe8
 
     def _write(self, storage_type, source, target):
         with open(source, "rb") as read_file:
