--- conflicted
+++ resolved
@@ -73,11 +73,7 @@
     cy.contains('a', 'Dashboard').click()
     cy.contains('You have unsaved changes')
     cy.contains('button', 'Cancel').click()
-<<<<<<< HEAD
-    cy.contains('button', 'Save').click().wait(2000)
-=======
     cy.contains('button', 'Save').click().wait('@savedViews').wait(2000)
->>>>>>> fb9d3f73
     cy.contains('a', 'Dashboard').click()
     cy.contains('You have unsaved changes').should('not.exist')
   })
