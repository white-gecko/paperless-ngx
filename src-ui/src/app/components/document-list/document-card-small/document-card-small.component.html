--- conflicted
+++ resolved
@@ -10,15 +10,8 @@
         </div>
       </div>
 
-<<<<<<< HEAD
-      <div *ngIf="!simpleCard" style="top: 0; right: 0; font-size: large" class="text-end position-absolute me-1">
-        <div *ngFor="let t of getTagsLimited$() | async">
-          <app-tag [tag]="t" (click)="clickTag.emit(t.id);$event.stopPropagation()" [clickable]="true" linkTitle="Filter by tag" i18n-linkTitle></app-tag>
-        </div>
-=======
-      <div class="tags d-flex flex-column text-end position-absolute me-1 fs-6">
+      <div *ngIf="!simpleCard" class="tags d-flex flex-column text-end position-absolute me-1 fs-6">
         <app-tag *ngFor="let t of getTagsLimited$() | async" [tag]="t" (click)="clickTag.emit(t.id);$event.stopPropagation()" [clickable]="true" linkTitle="Toggle tag filter" i18n-linkTitle></app-tag>
->>>>>>> edfd3bbe
         <div *ngIf="moreTags">
           <span class="badge badge-secondary">+ {{moreTags}}</span>
         </div>
@@ -27,13 +20,8 @@
 
     <div class="card-body p-2">
       <p class="card-text">
-<<<<<<< HEAD
         <ng-container *ngIf="document.correspondent && !simpleCard">
-          <a [routerLink]="[]" title="Filter by correspondent" i18n-title (click)="clickCorrespondent.emit(document.correspondent);$event.stopPropagation()" class="fw-bold">{{(document.correspondent$ | async)?.name}}</a>:
-=======
-        <ng-container *ngIf="document.correspondent">
           <a title="Toggle correspondent filter" i18n-title (click)="clickCorrespondent.emit(document.correspondent);$event.stopPropagation()" class="fw-bold btn-link">{{(document.correspondent$ | async)?.name}}</a>:
->>>>>>> edfd3bbe
         </ng-container>
         {{document.title | documentTitle}}
       </p>
